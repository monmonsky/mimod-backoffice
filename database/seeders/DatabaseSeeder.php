--- conflicted
+++ resolved
@@ -20,7 +20,6 @@
         //     'email' => 'test@example.com',
         // ]);
 
-<<<<<<< HEAD
         $this->call([
             UserSeeder::class,
             RoleSeeder::class,
@@ -31,11 +30,7 @@
             RoleModuleSeeder::class,
             PermissionGroupSeeder::class,
             PermissionGroupItemSeeder::class,
-=======
-        // Seed settings table
-        $this->call([
-            SettingsSeeder::class,
->>>>>>> 9a2b902e
+            SettingsSeeder::class, 
         ]);
     }
 }